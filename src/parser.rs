--- conflicted
+++ resolved
@@ -434,13 +434,10 @@
                 let name = get_name_or_implicit(&content[1..len])?;
                 self.tokens
                     .push(Token::IncompleteSection(name, true, tag, newlined));
-<<<<<<< HEAD
             }
             '@' => {
                 let name = get_name_or_implicit(&content)?;
                 self.tokens.push(Token::EscapedTag(name, tag));
-=======
->>>>>>> 31ed9af3
             }
             '/' => {
                 self.eat_whitespace();
@@ -464,13 +461,10 @@
                             for child in children.iter() {
                                 match *child {
                                     Token::Text(ref s)
-<<<<<<< HEAD
                                     | Token::JSON(_, ref s)
                                     | Token::JSONMulti(_, ref s)
                                     | Token::TopJSON(_, ref s)
                                     | Token::TopJSONMulti(_, ref s)
-=======
->>>>>>> 31ed9af3
                                     | Token::EscapedTag(_, ref s)
                                     | Token::UnescapedTag(_, ref s)
                                     | Token::Partial(_, _, ref s) => srcs.push(s.clone()),
@@ -501,8 +495,6 @@
                                 for s in srcs.iter() {
                                     src.push_str(s);
                                 }
-
-<<<<<<< HEAD
                                 self.tokens.push(if !name.is_empty() && name[0] == "-top-" {
                                     Token::TopSection(
                                         name,
@@ -526,18 +518,6 @@
                                         self.closing_tag.clone(),
                                     )
                                 });
-=======
-                                self.tokens.push(Token::Section(
-                                    name,
-                                    inverted,
-                                    children,
-                                    self.opening_tag.clone(),
-                                    osection,
-                                    src,
-                                    tag,
-                                    self.closing_tag.clone(),
-                                ));
->>>>>>> 31ed9af3
                                 break;
                             } else {
                                 return Err(Error::UnclosedSection(section_name.join(".")));
